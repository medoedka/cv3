import numpy as np
from pathlib import Path
import cv2
from functools import partial
from cv2 import VideoCapture as BaseVideoCapture, VideoWriter as BaseVideoWriter
# from cv2 import *
from itertools import cycle

def _type(img):
    if isinstance(img, list):
        img = np.array(img, 'uint8')
<<<<<<< HEAD
    if not isinstance(img, np.ndarray):
        raise TypeError(f"Unsupported type: {type(img)}")
    assert img.ndim == 3 and img.shape[-1] == 3 or img.ndim == 2, f'Incorrect image shape: {img.shape}'  # TODO сравнить условия из scikit-image/matplotlib

    if img.dtype == np.uint8:
        return img
    # if issubclass(img.dtype.type, np.floating):
        # TODO if img.max() <= 1:
        # return img.round().astype('uint8')
    # if issubclass(img.dtype.type, np.integer):
    if issubclass(img.dtype.type, np.number):
        return img.astype('uint8')
    if img.dtype == np.bool:
        return 255 * img.astype('uint8')
    raise TypeError(f"Unsupported dtype: {img.dtype}")

# def _type_decorator

RGB = False
=======
    assert img.ndim == 3 and img.shape[-1] == 3 or img.ndim == 2, f'Incorrect image shape: {img.shape}' # TODO сравнить условия из scikit-image/matplotlib
    
    if isinstance(img, np.ndarray):
        if img.dtype == np.uint8:
            return img
        if issubclass(img.dtype.type, np.floating):
            return img.round().astype('uint8')
#        if img.max() <= 1:
        if issubclass(img.dtype.type, np.integer) or img.dtype == np.bool:
            return img.astype('uint8')
#        return img.astype('uint8')
        raise TypeError(f"Unsupported dtype: {img.dtype}")
    raise TypeError(f"Unsupported type: {type(img)}")
        
>>>>>>> 7456a077

# Color Spaces

def rgb(img: np.ndarray):
    if img.ndim != 3:  # only if 3-color image
        return img
    return cv2.cvtColor(img, code=cv2.COLOR_BGR2RGB)

bgr = rgb

bgr2gray = partial(cv2.cvtColor, code=cv2.COLOR_BGR2GRAY)
rgb2gray = partial(cv2.cvtColor, code=cv2.COLOR_RGB2GRAY)
gray2rgb = partial(cv2.cvtColor, code=cv2.COLOR_GRAY2RGB)
gray2bgr = partial(cv2.cvtColor, code=cv2.COLOR_GRAY2BGR)

bgr2hsv = partial(cv2.cvtColor, code=cv2.COLOR_BGR2HSV)
rgb2hsv = partial(cv2.cvtColor, code=cv2.COLOR_RGB2HSV)
hsv2bgr = partial(cv2.cvtColor, code=cv2.COLOR_HSV2BGR)
hsv2rgb = partial(cv2.cvtColor, code=cv2.COLOR_HSV2RGB)


# Reading/Writing
def _imread_flag_match(flag):
    assert flag in ('color', 'gray', 'alpha')
    if flag == 'color':
        flag = cv2.IMREAD_COLOR
    elif flag == 'gray':
        flag = cv2.IMREAD_GRAYSCALE
    elif flag == 'alpha':
        flag = cv2.IMREAD_UNCHANGED
    return flag

# TODO проверять кириллицу
def imread(imgp, flag=cv2.IMREAD_COLOR):
    if not Path(imgp).is_file():
        raise FileNotFoundError(str(imgp))
    if isinstance(imgp, Path):
        imgp = str(imgp)
    if isinstance(flag, str):
        flag = _imread_flag_match(flag)
    img = cv2.imread(imgp, flag)
    assert img is not None, f'File was not read: {imgp}'
    if RGB:
        img = rgb(img)
    return img


def imwrite(imgp, img, **kwargs):
    Path(imgp).parent.mkdir(parents=True, exist_ok=True)
    if isinstance(imgp, Path):
        imgp = str(imgp)
    if RGB:
        img = rgb(img)
    assert cv2.imwrite(imgp, img), 'Something went wrong'
    

# TODO window_name increment
def imshow(to_show, window_name=''):
    if isinstance(to_show, np.ndarray):
        to_show = cycle((to_show,))
    assert hasattr(to_show, '__next__') # isinstance(to_show, types.GeneratorType)
    for img in to_show:
        cv2.imshow(window_name, img)
        if cv2.waitKey(1) & 0xFF == ord('q'):
            break

# Drawing
# TODO args to integer
# TODO take args and parse numbers/tuples/lists
# TODO color as int/list of int/tuple of int
def _draw_decorator(func):
    def wrapper(img, *args, color=255, copy=False, **kwargs):
        img = _type(img)
        if copy:
            img = img.copy()

        # TODO if 0 < color < 1
        # color
        if isinstance(color, np.ndarray):
            color = color.tolist()
        if isinstance(color, (list, tuple)):
            color = tuple(map(int, color))
        else:
            color = int(color)

        # other kw arguments
        for k, v in kwargs.items():
            kwargs[k] = int(v)

        return func(img, *args, color=color, **kwargs)
    return wrapper


# TODO type: `xyxy` and `xywh` and `ccwh`
<<<<<<< HEAD
@_draw_decorator
def rectangle(img, x0, y0, x1, y1, color=255, t=3):
=======
def rectangle(img, x0, y0, x1, y1, color=255, t=3, copy=False):
>>>>>>> 7456a077
    cv2.rectangle(img, (x0, y0), (x1, y1), color, t)
    return img

@_draw_decorator
def circle(img, x0, y0, r, color=255, t=3):
    cv2.circle(img, (x0, y0), r, color, t)
    return img

@_draw_decorator
def point(img, x0, y0, color=255):
    cv2.circle(img, (x0, y0), 0, color, -1)
    return img

@_draw_decorator
def line(img, x0, y0, x1, y1, color=255, t=3):
    cv2.line(img, (x0, y0), (x1, y1), color, t)
    return img

@_draw_decorator
def hline(img, y, color=255, t=3):
    w = img.shape[1]
    cv2.line(img, (0, y), (w, y), color, t)
    return img

@_draw_decorator
def vline(img, x, color=255, t=3):
    h = img.shape[0]
    cv2.line(img, (x, 0), (x, h), color, t)
    return img
    

@_draw_decorator
def putText(img, text, x=0, y=-1, font=cv2.FONT_HERSHEY_SIMPLEX, scale=1, color=255, t=3, line_type=cv2.LINE_AA, flip=False):
    h = img.shape[0]
    if y == -1:
        y = h // 2
    cv2.putText(
        img,
        text,
        (x, y),
        font,
        scale,
        color,
        t,
        line_type,
        flip
    )
    return img

text = putText

# Transformations

def vflip(img):
    return cv2.flip(img, 0)


def hflip(img):
    return cv2.flip(img, 1)

# diagonal flip
def dflip(img):
    return cv2.flip(img, -1)

# TODO flags
def transform(img, angle, scale):
    img_center = tuple(np.array(img.shape[1::-1]) / 2)
    rot_mat = cv2.getRotationMatrix2D(img_center, angle, scale)
    result = cv2.warpAffine(img, rot_mat, img.shape[1::-1], flags=cv2.INTER_LINEAR)
    return result

def rotate(img, angle):
    return transform(img, angle, 1)

def scale(img, factor):
    return transform(img, 0, factor)

def translate(img, x, y):
    transMat = np.float32([[1, 0, x], [0, 1, y]])
    dimensions = (img.shape[1], img.shape[0])
    return cv2.warpAffine(img, transMat, dimensions)

shift = translate

# TODO interpolation
def resize(img, width, height):
    return cv2.resize(img, (width, height))

# TODO flags
def threshold(img: np.ndarray, thr=127, max=255):
    assert img.ndim == 2, '`img` should be gray image'
    # TODO if img.max() < 1
    _, thresh = cv2.threshold(img, thr, max, cv2.THRESH_BINARY)
    return thresh

# Video
# TODO __enter__ and __exit__
class VideoCapture(BaseVideoCapture):
  def __init__(self, src):
    if isinstance(src, Path):
        src = str(src)
    if src == '0':
        src = 0
    super().__init__(src)
    #assert self.isOpened(), f"Video {src} didn't open"
    self.frame_cnt = self.get(cv2.CAP_PROP_FRAME_COUNT)
    self.fps = self.get(cv2.CAP_PROP_FPS)
    self.width  = self.get(cv2.CAP_PROP_FRAME_WIDTH)
    self.height = self.get(cv2.CAP_PROP_FRAME_HEIGHT)
    self.i = 0 # Current frame

# TODO Raise an exception if closed?
  def read(self):
      _, frame = super().read()
      if RGB:
          frame = rgb(frame)
      return frame
    
  def __iter__(self):
    return self

  def __next__(self):
      frame = self.read()
      if frame is None:
        raise StopIteration
      self.i += 1
      return frame
      
  def rewind(self, nframe):
    assert isinstance(nframe, int) or (isinstance(nframe, float) and nframe.is_integer())
    assert nframe in range(0, len(self))
    self.set(cv2.CAP_PROP_POS_FRAMES, nframe) # TODO what if float
    self.i = nframe
    
  def __len__(self):
      return self.frame_cnt

  def close(self):
      self.release()
      
VideoReader = VideoCapture
      
class VideoWriter(BaseVideoWriter):
    def __init__(self, save_path, fps=30, fourcc=cv2.VideoWriter_fourcc(*'MP4V')):
        Path(save_path).parent.mkdir(parents=True, exist_ok=True)
        self.save_path = save_path
        self.started = False
        self.width = None
        self.height = None
        self.fps = fps
        self.fourcc = fourcc
        
    def write(self, frame: np.ndarray):
        if not self.started:
            self.started = True
            self.height, self.width = frame.shape[:2]
            super().__init__(self.save_path, self.fourcc, self.fps, (self.width, self.height))
        assert self.height, self.width == frame.shape[:2]
        if RGB:
            frame = rgb(frame)
        super().write(frame)

    def close(self):
        self.release()


<<<<<<< HEAD
class Video:
    def __init__(self, path, mode='r', **kwds):
        assert mode in 'rw'
        if mode == 'r':
            base_class = VideoReader
        elif mode == 'w':
            base_class = VideoWriter
            
        [setattr(self, name, func) for name, func in base_class.__dict__.items() if not name.startswith('__')]
        base_class.__init__(path, **kwds)

if __name__ == '__main__':
    img = np.zeros((200, 200), 'uint8')
    text(img, 'aaaa')
    imwrite('cba.png', img)
=======
def Video(path, mode='r', **kwds):
    assert mode in 'rw'
    if mode == 'r':
        base_class = VideoCapture
    elif mode == 'w':
        base_class = VideoWriter
    return base_class(path, **kwds)

>>>>>>> 7456a077
<|MERGE_RESOLUTION|>--- conflicted
+++ resolved
@@ -1,339 +1,302 @@
-import numpy as np
-from pathlib import Path
-import cv2
-from functools import partial
-from cv2 import VideoCapture as BaseVideoCapture, VideoWriter as BaseVideoWriter
-# from cv2 import *
-from itertools import cycle
-
-def _type(img):
-    if isinstance(img, list):
-        img = np.array(img, 'uint8')
-<<<<<<< HEAD
-    if not isinstance(img, np.ndarray):
-        raise TypeError(f"Unsupported type: {type(img)}")
-    assert img.ndim == 3 and img.shape[-1] == 3 or img.ndim == 2, f'Incorrect image shape: {img.shape}'  # TODO сравнить условия из scikit-image/matplotlib
-
-    if img.dtype == np.uint8:
-        return img
-    # if issubclass(img.dtype.type, np.floating):
-        # TODO if img.max() <= 1:
-        # return img.round().astype('uint8')
-    # if issubclass(img.dtype.type, np.integer):
-    if issubclass(img.dtype.type, np.number):
-        return img.astype('uint8')
-    if img.dtype == np.bool:
-        return 255 * img.astype('uint8')
-    raise TypeError(f"Unsupported dtype: {img.dtype}")
-
-# def _type_decorator
-
-RGB = False
-=======
-    assert img.ndim == 3 and img.shape[-1] == 3 or img.ndim == 2, f'Incorrect image shape: {img.shape}' # TODO сравнить условия из scikit-image/matplotlib
-    
-    if isinstance(img, np.ndarray):
-        if img.dtype == np.uint8:
-            return img
-        if issubclass(img.dtype.type, np.floating):
-            return img.round().astype('uint8')
-#        if img.max() <= 1:
-        if issubclass(img.dtype.type, np.integer) or img.dtype == np.bool:
-            return img.astype('uint8')
-#        return img.astype('uint8')
-        raise TypeError(f"Unsupported dtype: {img.dtype}")
-    raise TypeError(f"Unsupported type: {type(img)}")
-        
->>>>>>> 7456a077
-
-# Color Spaces
-
-def rgb(img: np.ndarray):
-    if img.ndim != 3:  # only if 3-color image
-        return img
-    return cv2.cvtColor(img, code=cv2.COLOR_BGR2RGB)
-
-bgr = rgb
-
-bgr2gray = partial(cv2.cvtColor, code=cv2.COLOR_BGR2GRAY)
-rgb2gray = partial(cv2.cvtColor, code=cv2.COLOR_RGB2GRAY)
-gray2rgb = partial(cv2.cvtColor, code=cv2.COLOR_GRAY2RGB)
-gray2bgr = partial(cv2.cvtColor, code=cv2.COLOR_GRAY2BGR)
-
-bgr2hsv = partial(cv2.cvtColor, code=cv2.COLOR_BGR2HSV)
-rgb2hsv = partial(cv2.cvtColor, code=cv2.COLOR_RGB2HSV)
-hsv2bgr = partial(cv2.cvtColor, code=cv2.COLOR_HSV2BGR)
-hsv2rgb = partial(cv2.cvtColor, code=cv2.COLOR_HSV2RGB)
-
-
-# Reading/Writing
-def _imread_flag_match(flag):
-    assert flag in ('color', 'gray', 'alpha')
-    if flag == 'color':
-        flag = cv2.IMREAD_COLOR
-    elif flag == 'gray':
-        flag = cv2.IMREAD_GRAYSCALE
-    elif flag == 'alpha':
-        flag = cv2.IMREAD_UNCHANGED
-    return flag
-
-# TODO проверять кириллицу
-def imread(imgp, flag=cv2.IMREAD_COLOR):
-    if not Path(imgp).is_file():
-        raise FileNotFoundError(str(imgp))
-    if isinstance(imgp, Path):
-        imgp = str(imgp)
-    if isinstance(flag, str):
-        flag = _imread_flag_match(flag)
-    img = cv2.imread(imgp, flag)
-    assert img is not None, f'File was not read: {imgp}'
-    if RGB:
-        img = rgb(img)
-    return img
-
-
-def imwrite(imgp, img, **kwargs):
-    Path(imgp).parent.mkdir(parents=True, exist_ok=True)
-    if isinstance(imgp, Path):
-        imgp = str(imgp)
-    if RGB:
-        img = rgb(img)
-    assert cv2.imwrite(imgp, img), 'Something went wrong'
-    
-
-# TODO window_name increment
-def imshow(to_show, window_name=''):
-    if isinstance(to_show, np.ndarray):
-        to_show = cycle((to_show,))
-    assert hasattr(to_show, '__next__') # isinstance(to_show, types.GeneratorType)
-    for img in to_show:
-        cv2.imshow(window_name, img)
-        if cv2.waitKey(1) & 0xFF == ord('q'):
-            break
-
-# Drawing
-# TODO args to integer
-# TODO take args and parse numbers/tuples/lists
-# TODO color as int/list of int/tuple of int
-def _draw_decorator(func):
-    def wrapper(img, *args, color=255, copy=False, **kwargs):
-        img = _type(img)
-        if copy:
-            img = img.copy()
-
-        # TODO if 0 < color < 1
-        # color
-        if isinstance(color, np.ndarray):
-            color = color.tolist()
-        if isinstance(color, (list, tuple)):
-            color = tuple(map(int, color))
-        else:
-            color = int(color)
-
-        # other kw arguments
-        for k, v in kwargs.items():
-            kwargs[k] = int(v)
-
-        return func(img, *args, color=color, **kwargs)
-    return wrapper
-
-
-# TODO type: `xyxy` and `xywh` and `ccwh`
-<<<<<<< HEAD
-@_draw_decorator
-def rectangle(img, x0, y0, x1, y1, color=255, t=3):
-=======
-def rectangle(img, x0, y0, x1, y1, color=255, t=3, copy=False):
->>>>>>> 7456a077
-    cv2.rectangle(img, (x0, y0), (x1, y1), color, t)
-    return img
-
-@_draw_decorator
-def circle(img, x0, y0, r, color=255, t=3):
-    cv2.circle(img, (x0, y0), r, color, t)
-    return img
-
-@_draw_decorator
-def point(img, x0, y0, color=255):
-    cv2.circle(img, (x0, y0), 0, color, -1)
-    return img
-
-@_draw_decorator
-def line(img, x0, y0, x1, y1, color=255, t=3):
-    cv2.line(img, (x0, y0), (x1, y1), color, t)
-    return img
-
-@_draw_decorator
-def hline(img, y, color=255, t=3):
-    w = img.shape[1]
-    cv2.line(img, (0, y), (w, y), color, t)
-    return img
-
-@_draw_decorator
-def vline(img, x, color=255, t=3):
-    h = img.shape[0]
-    cv2.line(img, (x, 0), (x, h), color, t)
-    return img
-    
-
-@_draw_decorator
-def putText(img, text, x=0, y=-1, font=cv2.FONT_HERSHEY_SIMPLEX, scale=1, color=255, t=3, line_type=cv2.LINE_AA, flip=False):
-    h = img.shape[0]
-    if y == -1:
-        y = h // 2
-    cv2.putText(
-        img,
-        text,
-        (x, y),
-        font,
-        scale,
-        color,
-        t,
-        line_type,
-        flip
-    )
-    return img
-
-text = putText
-
-# Transformations
-
-def vflip(img):
-    return cv2.flip(img, 0)
-
-
-def hflip(img):
-    return cv2.flip(img, 1)
-
-# diagonal flip
-def dflip(img):
-    return cv2.flip(img, -1)
-
-# TODO flags
-def transform(img, angle, scale):
-    img_center = tuple(np.array(img.shape[1::-1]) / 2)
-    rot_mat = cv2.getRotationMatrix2D(img_center, angle, scale)
-    result = cv2.warpAffine(img, rot_mat, img.shape[1::-1], flags=cv2.INTER_LINEAR)
-    return result
-
-def rotate(img, angle):
-    return transform(img, angle, 1)
-
-def scale(img, factor):
-    return transform(img, 0, factor)
-
-def translate(img, x, y):
-    transMat = np.float32([[1, 0, x], [0, 1, y]])
-    dimensions = (img.shape[1], img.shape[0])
-    return cv2.warpAffine(img, transMat, dimensions)
-
-shift = translate
-
-# TODO interpolation
-def resize(img, width, height):
-    return cv2.resize(img, (width, height))
-
-# TODO flags
-def threshold(img: np.ndarray, thr=127, max=255):
-    assert img.ndim == 2, '`img` should be gray image'
-    # TODO if img.max() < 1
-    _, thresh = cv2.threshold(img, thr, max, cv2.THRESH_BINARY)
-    return thresh
-
-# Video
-# TODO __enter__ and __exit__
-class VideoCapture(BaseVideoCapture):
-  def __init__(self, src):
-    if isinstance(src, Path):
-        src = str(src)
-    if src == '0':
-        src = 0
-    super().__init__(src)
-    #assert self.isOpened(), f"Video {src} didn't open"
-    self.frame_cnt = self.get(cv2.CAP_PROP_FRAME_COUNT)
-    self.fps = self.get(cv2.CAP_PROP_FPS)
-    self.width  = self.get(cv2.CAP_PROP_FRAME_WIDTH)
-    self.height = self.get(cv2.CAP_PROP_FRAME_HEIGHT)
-    self.i = 0 # Current frame
-
-# TODO Raise an exception if closed?
-  def read(self):
-      _, frame = super().read()
-      if RGB:
-          frame = rgb(frame)
-      return frame
-    
-  def __iter__(self):
-    return self
-
-  def __next__(self):
-      frame = self.read()
-      if frame is None:
-        raise StopIteration
-      self.i += 1
-      return frame
-      
-  def rewind(self, nframe):
-    assert isinstance(nframe, int) or (isinstance(nframe, float) and nframe.is_integer())
-    assert nframe in range(0, len(self))
-    self.set(cv2.CAP_PROP_POS_FRAMES, nframe) # TODO what if float
-    self.i = nframe
-    
-  def __len__(self):
-      return self.frame_cnt
-
-  def close(self):
-      self.release()
-      
-VideoReader = VideoCapture
-      
-class VideoWriter(BaseVideoWriter):
-    def __init__(self, save_path, fps=30, fourcc=cv2.VideoWriter_fourcc(*'MP4V')):
-        Path(save_path).parent.mkdir(parents=True, exist_ok=True)
-        self.save_path = save_path
-        self.started = False
-        self.width = None
-        self.height = None
-        self.fps = fps
-        self.fourcc = fourcc
-        
-    def write(self, frame: np.ndarray):
-        if not self.started:
-            self.started = True
-            self.height, self.width = frame.shape[:2]
-            super().__init__(self.save_path, self.fourcc, self.fps, (self.width, self.height))
-        assert self.height, self.width == frame.shape[:2]
-        if RGB:
-            frame = rgb(frame)
-        super().write(frame)
-
-    def close(self):
-        self.release()
-
-
-<<<<<<< HEAD
-class Video:
-    def __init__(self, path, mode='r', **kwds):
-        assert mode in 'rw'
-        if mode == 'r':
-            base_class = VideoReader
-        elif mode == 'w':
-            base_class = VideoWriter
-            
-        [setattr(self, name, func) for name, func in base_class.__dict__.items() if not name.startswith('__')]
-        base_class.__init__(path, **kwds)
-
-if __name__ == '__main__':
-    img = np.zeros((200, 200), 'uint8')
-    text(img, 'aaaa')
-    imwrite('cba.png', img)
-=======
-def Video(path, mode='r', **kwds):
-    assert mode in 'rw'
-    if mode == 'r':
-        base_class = VideoCapture
-    elif mode == 'w':
-        base_class = VideoWriter
-    return base_class(path, **kwds)
-
->>>>>>> 7456a077
+import numpy as np
+from pathlib import Path
+import cv2
+from functools import partial
+from cv2 import VideoCapture as BaseVideoCapture, VideoWriter as BaseVideoWriter
+# from cv2 import *
+from itertools import cycle
+
+def _type(img):
+    if isinstance(img, list):
+        img = np.array(img, 'uint8')
+    if not isinstance(img, np.ndarray):
+        raise TypeError(f"Unsupported type: {type(img)}")
+    assert img.ndim == 3 and img.shape[-1] == 3 or img.ndim == 2, f'Incorrect image shape: {img.shape}'  # TODO сравнить условия из scikit-image/matplotlib
+
+    if img.dtype == np.uint8:
+        return img
+    # if issubclass(img.dtype.type, np.floating):
+        # TODO if img.max() <= 1:
+        # return img.round().astype('uint8')
+    # if issubclass(img.dtype.type, np.integer):
+    if issubclass(img.dtype.type, np.number):
+        return img.astype('uint8')
+    if img.dtype == np.bool:
+        return 255 * img.astype('uint8')
+    raise TypeError(f"Unsupported dtype: {img.dtype}")
+
+# def _type_decorator
+
+RGB = False
+
+# Color Spaces
+
+def rgb(img: np.ndarray):
+    if img.ndim != 3:  # only if 3-color image
+        return img
+    return cv2.cvtColor(img, code=cv2.COLOR_BGR2RGB)
+
+bgr = rgb
+
+bgr2gray = partial(cv2.cvtColor, code=cv2.COLOR_BGR2GRAY)
+rgb2gray = partial(cv2.cvtColor, code=cv2.COLOR_RGB2GRAY)
+gray2rgb = partial(cv2.cvtColor, code=cv2.COLOR_GRAY2RGB)
+gray2bgr = partial(cv2.cvtColor, code=cv2.COLOR_GRAY2BGR)
+
+bgr2hsv = partial(cv2.cvtColor, code=cv2.COLOR_BGR2HSV)
+rgb2hsv = partial(cv2.cvtColor, code=cv2.COLOR_RGB2HSV)
+hsv2bgr = partial(cv2.cvtColor, code=cv2.COLOR_HSV2BGR)
+hsv2rgb = partial(cv2.cvtColor, code=cv2.COLOR_HSV2RGB)
+
+
+# Reading/Writing
+def _imread_flag_match(flag):
+    assert flag in ('color', 'gray', 'alpha')
+    if flag == 'color':
+        flag = cv2.IMREAD_COLOR
+    elif flag == 'gray':
+        flag = cv2.IMREAD_GRAYSCALE
+    elif flag == 'alpha':
+        flag = cv2.IMREAD_UNCHANGED
+    return flag
+
+# TODO проверять кириллицу
+def imread(imgp, flag=cv2.IMREAD_COLOR):
+    if not Path(imgp).is_file():
+        raise FileNotFoundError(str(imgp))
+    if isinstance(imgp, Path):
+        imgp = str(imgp)
+    if isinstance(flag, str):
+        flag = _imread_flag_match(flag)
+    img = cv2.imread(imgp, flag)
+    assert img is not None, f'File was not read: {imgp}'
+    if RGB:
+        img = rgb(img)
+    return img
+
+
+def imwrite(imgp, img, **kwargs):
+    Path(imgp).parent.mkdir(parents=True, exist_ok=True)
+    if isinstance(imgp, Path):
+        imgp = str(imgp)
+    if RGB:
+        img = rgb(img)
+    assert cv2.imwrite(imgp, img), 'Something went wrong'
+    
+
+# TODO window_name increment
+def imshow(to_show, window_name=''):
+    if isinstance(to_show, np.ndarray):
+        to_show = cycle((to_show,))
+    assert hasattr(to_show, '__next__') # isinstance(to_show, types.GeneratorType)
+    for img in to_show:
+        if RGB:
+            img = rgb(img)
+        cv2.imshow(window_name, img)
+        if cv2.waitKey(1) & 0xFF == ord('q'):
+            break
+
+    
+# Drawing
+# TODO args to integer
+# TODO take args and parse numbers/tuples/lists
+# TODO color as int/list of int/tuple of int
+def _draw_decorator(func):
+    def wrapper(img, *args, color=255, copy=False, **kwargs):
+        img = _type(img)
+        if copy:
+            img = img.copy()
+
+        # TODO if 0 < color < 1
+        # color
+        if isinstance(color, np.ndarray):
+            color = color.tolist()
+        if isinstance(color, (list, tuple)):
+            color = tuple(map(int, color))
+        else:
+            color = int(color)
+
+        # other kw arguments
+        for k, v in kwargs.items():
+            kwargs[k] = int(v)
+
+        return func(img, *args, color=color, **kwargs)
+    return wrapper
+
+
+# TODO type: `xyxy` and `xywh` and `ccwh`
+@_draw_decorator
+def rectangle(img, x0, y0, x1, y1, color=255, t=3):
+    cv2.rectangle(img, (x0, y0), (x1, y1), color, t)
+    return img
+
+@_draw_decorator
+def circle(img, x0, y0, r, color=255, t=3):
+    cv2.circle(img, (x0, y0), r, color, t)
+    return img
+
+@_draw_decorator
+def point(img, x0, y0, color=255):
+    cv2.circle(img, (x0, y0), 0, color, -1)
+    return img
+
+@_draw_decorator
+def line(img, x0, y0, x1, y1, color=255, t=3):
+    cv2.line(img, (x0, y0), (x1, y1), color, t)
+    return img
+
+@_draw_decorator
+def hline(img, y, color=255, t=3):
+    w = img.shape[1]
+    cv2.line(img, (0, y), (w, y), color, t)
+    return img
+
+@_draw_decorator
+def vline(img, x, color=255, t=3):
+    h = img.shape[0]
+    cv2.line(img, (x, 0), (x, h), color, t)
+    return img
+    
+
+@_draw_decorator
+def putText(img, text, x=0, y=-1, font=cv2.FONT_HERSHEY_SIMPLEX, scale=1, color=255, t=3, line_type=cv2.LINE_AA, flip=False):
+    h = img.shape[0]
+    if y == -1:
+        y = h // 2
+    cv2.putText(
+        img,
+        text,
+        (x, y),
+        font,
+        scale,
+        color,
+        t,
+        line_type,
+        flip
+    )
+    return img
+
+text = putText
+
+# Transformations
+
+def vflip(img):
+    return cv2.flip(img, 0)
+
+
+def hflip(img):
+    return cv2.flip(img, 1)
+
+# diagonal flip
+def dflip(img):
+    return cv2.flip(img, -1)
+
+# TODO flags
+def transform(img, angle, scale):
+    img_center = tuple(np.array(img.shape[1::-1]) / 2)
+    rot_mat = cv2.getRotationMatrix2D(img_center, angle, scale)
+    result = cv2.warpAffine(img, rot_mat, img.shape[1::-1], flags=cv2.INTER_LINEAR)
+    return result
+
+def rotate(img, angle):
+    return transform(img, angle, 1)
+
+def scale(img, factor):
+    return transform(img, 0, factor)
+
+def translate(img, x, y):
+    transMat = np.float32([[1, 0, x], [0, 1, y]])
+    dimensions = (img.shape[1], img.shape[0])
+    return cv2.warpAffine(img, transMat, dimensions)
+
+shift = translate
+
+# TODO interpolation
+def resize(img, width, height):
+    return cv2.resize(img, (width, height))
+
+# TODO flags
+def threshold(img: np.ndarray, thr=127, max=255):
+    assert img.ndim == 2, '`img` should be gray image'
+    # TODO if img.max() < 1
+    _, thresh = cv2.threshold(img, thr, max, cv2.THRESH_BINARY)
+    return thresh
+
+# Video
+# TODO __enter__ and __exit__
+class VideoCapture(BaseVideoCapture):
+  def __init__(self, src):
+    if isinstance(src, Path):
+        src = str(src)
+    if src == '0':
+        src = 0
+    super().__init__(src)
+    #assert self.isOpened(), f"Video {src} didn't open"
+    self.frame_cnt = self.get(cv2.CAP_PROP_FRAME_COUNT)
+    self.fps = self.get(cv2.CAP_PROP_FPS)
+    self.width  = self.get(cv2.CAP_PROP_FRAME_WIDTH)
+    self.height = self.get(cv2.CAP_PROP_FRAME_HEIGHT)
+    self.i = 0 # Current frame
+
+# TODO Raise an exception if closed?
+  def read(self):
+      _, frame = super().read()
+      if RGB:
+          frame = rgb(frame)
+      return frame
+    
+  def __iter__(self):
+    return self
+
+  def __next__(self):
+      frame = self.read()
+      if frame is None:
+        raise StopIteration
+      self.i += 1
+      return frame
+      
+  def rewind(self, nframe):
+    assert isinstance(nframe, int) or (isinstance(nframe, float) and nframe.is_integer())
+    assert nframe in range(0, len(self))
+    self.set(cv2.CAP_PROP_POS_FRAMES, nframe) # TODO what if float
+    self.i = nframe
+    
+  def __len__(self):
+      return self.frame_cnt
+
+  def close(self):
+      self.release()
+      
+VideoReader = VideoCapture
+      
+class VideoWriter(BaseVideoWriter):
+    def __init__(self, save_path, fps=30, fourcc=cv2.VideoWriter_fourcc(*'MP4V')):
+        Path(save_path).parent.mkdir(parents=True, exist_ok=True)
+        self.save_path = save_path
+        self.started = False
+        self.width = None
+        self.height = None
+        self.fps = fps
+        self.fourcc = fourcc
+        
+    def write(self, frame: np.ndarray):
+        if not self.started:
+            self.started = True
+            self.height, self.width = frame.shape[:2]
+            super().__init__(self.save_path, self.fourcc, self.fps, (self.width, self.height))
+        assert self.height, self.width == frame.shape[:2]
+        if RGB:
+            frame = rgb(frame)
+        super().write(frame)
+
+    def close(self):
+        self.release()
+
+
+def Video(path, mode='r', **kwds):
+    assert mode in 'rw'
+    if mode == 'r':
+        base_class = VideoCapture
+    elif mode == 'w':
+        base_class = VideoWriter
+    return base_class(path, **kwds)